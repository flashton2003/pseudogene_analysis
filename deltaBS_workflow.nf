#!/usr/bin/env nextflow

// Enable DSL 2
nextflow.enable.dsl = 2

<<<<<<< HEAD
// Params
params {
    input_dir = null
    reference_embl = null
    reference_faa = null
    nuccio_xlsx = null
    anaerobic_xlsx = null
    output_dir = "results"
    strain_lookup = [
        'GCF_000020705.1': 'SL476',
        'GCF_000020745.1': 'CVM19633',
        'GCF_000020885.1': 'SL483',
        'GCF_000009505.1': 'P125109',
        'GCF_000018705.1': 'SPB7',
        'GCF_000195995.1': 'CT18',
        'GCF_000007545.1': 'Ty2',
        'GCF_000011885.1': 'ATCC 9150',
        'GCF_000020925.1': 'CT_02021853',
        'GCF_000009525.1': '287/91',
        'GCF_000008105.1': 'SC-B67',
        'GCF_000018385.1': 'RKS4594'
    ]
}

=======
>>>>>>> 045a1e19
// Process to run deltaBS.pl in Docker container
process runDeltaBS {
    container 'delta-bit-score'
    
    input:
    tuple val(strain_id), path(embl_file)
    path(reference_embl)
    
    output:
    tuple val(strain_id), path("${strain_id}/results.dbs")
    
    script:
    """
    mkdir -p ${strain_id}
    ~/deltaBS.pl -f embl \
        -f1 ${reference_embl} \
        -f2 ${embl_file} \
        -o ${strain_id} \
        -hp /usr/bin/ \
        -hd ./ \
        -t /tmp \
        -C 32
    """
}

// Process to run reciprocal diamond analysis
process runReciprocalDiamond {
    conda 'environment.yml'
    
    input:
    tuple val(strain_id), path(faa_file)
    path(reference_faa)
    
    output:
    tuple val(strain_id), path("${strain_id}_vs_nuccio.reciprocal_diamond.tsv")
    
    script:
    """
    python ../scripts/diamon_reciprocal_best_hits.py \
        --query_fasta ${faa_file} \
        --subject_fasta ${reference_faa} \
        --output ${strain_id}_vs_nuccio.reciprocal_diamond.tsv
    """
}

// Process to join Nuccio and DBS results
process joinNuccioAndDBS {
    conda 'environment.yml'
    
    input:
    tuple val(strain_id), path(diamond_results), path(dbs_results)
    path(nuccio_xlsx)
    path(anaerobic_xlsx)
    
    output:
    tuple val(strain_id), path("combined_nuccio_and_${strain_id}_dbs.xlsx")
    
    script:
    """
    python ../scripts/join_nuccio_and_dbs.py \
        --nuccio ${nuccio_xlsx} \
        --lookup ${diamond_results} \
        --dbs ${dbs_results} \
        --anaerobic ${anaerobic_xlsx} \
        --output combined_nuccio_and_${strain_id}_dbs.xlsx
    """
}

// Process to calculate summary statistics
process calcSummaryStats {
    conda 'environment.yml'
    
    input:
    tuple val(strain_id), path(combined_results)
    
    output:
    path("${strain_id}_summary_stats.txt")
    
    script:
    def strain_name = params.strain_lookup[strain_id]
    """
    python ../scripts/calc_deltabs_summary_stats.py \
        ${combined_results} \
        ${strain_name} \
        > ${strain_id}_summary_stats.txt
    """
}

// Main workflow
workflow {
    // Create channels for EMBL and FAA files
    embl_files = Channel
        .fromPath("${params.input_dir}/*.embl")
        .map { file -> 
            def strain_id = file.name.toString().tokenize('.')[0]
            return tuple(strain_id, file)
        }

    faa_files = Channel
        .fromPath("${params.input_dir}/*.faa")
        .map { file -> 
            def strain_id = file.name.toString().tokenize('.')[0]
            return tuple(strain_id, file)
        }

    // Run deltaBS
    deltaBS_results = runDeltaBS(
        embl_files,
        params.reference_embl
    )

    // Run reciprocal diamond
    diamond_results = runReciprocalDiamond(
        faa_files,
        params.reference_faa
    )

    // Join the results
    combined_results = joinNuccioAndDBS(
        deltaBS_results.join(diamond_results),
        params.nuccio_xlsx,
        params.anaerobic_xlsx
    )

    // Calculate summary statistics
    calcSummaryStats(combined_results)
}<|MERGE_RESOLUTION|>--- conflicted
+++ resolved
@@ -3,33 +3,6 @@
 // Enable DSL 2
 nextflow.enable.dsl = 2
 
-<<<<<<< HEAD
-// Params
-params {
-    input_dir = null
-    reference_embl = null
-    reference_faa = null
-    nuccio_xlsx = null
-    anaerobic_xlsx = null
-    output_dir = "results"
-    strain_lookup = [
-        'GCF_000020705.1': 'SL476',
-        'GCF_000020745.1': 'CVM19633',
-        'GCF_000020885.1': 'SL483',
-        'GCF_000009505.1': 'P125109',
-        'GCF_000018705.1': 'SPB7',
-        'GCF_000195995.1': 'CT18',
-        'GCF_000007545.1': 'Ty2',
-        'GCF_000011885.1': 'ATCC 9150',
-        'GCF_000020925.1': 'CT_02021853',
-        'GCF_000009525.1': '287/91',
-        'GCF_000008105.1': 'SC-B67',
-        'GCF_000018385.1': 'RKS4594'
-    ]
-}
-
-=======
->>>>>>> 045a1e19
 // Process to run deltaBS.pl in Docker container
 process runDeltaBS {
     container 'delta-bit-score'
