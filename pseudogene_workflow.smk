# Snakefile for genome analysis workflow

# Define the accession and paths directly in the script
GENOME_ACCESSION = "GCF_000016045.1"
BAKTA_DB = "/data/fast/core/bakta/db"
SALMONELLA_PANGENOME = "/data/fast/salmonella/isangi/pseudogenes/2024.10.03/uniref_taxonomy_id_28901_NOT_name_fr_2024_10_03.fasta"
OUTPUT_DIR = "output"  # Define the output directory variable

rule all:
    input:
        expand(f"{OUTPUT_DIR}/{{accession}}_bakta_db_pseudos.gff", accession=GENOME_ACCESSION),
        expand(f"{OUTPUT_DIR}/{{accession}}_salmonella_pseudos.gff", accession=GENOME_ACCESSION),
        expand(f"{OUTPUT_DIR}/{{accession}}_ncbi_pseudos.gff", accession=GENOME_ACCESSION)

rule download_genome:
    output:
        fasta = f"{OUTPUT_DIR}/raw_data/{{accession}}.fasta",
        protein = f"{OUTPUT_DIR}/raw_data/{{accession}}_protein.faa",
        gff = f"{OUTPUT_DIR}/raw_data/{{accession}}.gff"
    conda:
        "/home/phil/envs/ncbi_datasets.yaml"
    shell:
        """
        datasets download genome accession {wildcards.accession} --include genome,protein,gff3
        unzip ncbi_dataset.zip
        mv ncbi_dataset/data/{wildcards.accession}/*.fna {output.fasta}
        mv ncbi_dataset/data/{wildcards.accession}/protein.faa {output.protein}
        mv ncbi_dataset/data/{wildcards.accession}/*.gff {output.gff}
        rm -rf ncbi_dataset ncbi_dataset.zip
        """

rule annotate_bakta:
    input:
        fasta = f"{OUTPUT_DIR}/raw_data/{{accession}}.fasta"
    output:
<<<<<<< HEAD
        gff = "bakta_output/{accession}/{accession}.gff3"
=======
        gff = f"{OUTPUT_DIR}/bakta_output/{{accession}}/{{accession}}.gbff"
>>>>>>> 9ba72403
    conda:
        "/home/phil/envs/bakta.yaml"
    threads: 32
    shell:
        """
        bakta --db {BAKTA_DB} --threads {threads} --output {OUTPUT_DIR}/bakta_output/{wildcards.accession} \
        --prefix {wildcards.accession} --force {input.fasta}
        """

rule run_pseudofinder_bakta_db:
    input:
        gff = rules.annotate_bakta.output.gff
    output:
        gff = f"{OUTPUT_DIR}/{{accession}}_bakta_db_pseudos.gff"
    conda:
        "/home/phil/envs/pseudofinder.yaml"
    threads: 8
    shell:
        """
        python ~/programs/pseudofinder/pseudofinder.py annotate -g {input.gff} \
        --outprefix {OUTPUT_DIR}/{wildcards.accession}_bakta_db \
        --database {BAKTA_DB}/psc.dmnd -di -skpdb -t {threads}
        """

rule run_pseudofinder_salmonella:
    input:
        gff = rules.annotate_bakta.output.gff
    output:
        gff = f"{OUTPUT_DIR}/{{accession}}_salmonella_pseudos.gff"
    conda:
        "/home/phil/envs/pseudofinder.yaml"
    threads: 8
    shell:
        """
        python ~/programs/pseudofinder/pseudofinder.py annotate -g {input.gff} \
        --outprefix {OUTPUT_DIR}/{wildcards.accession}_salmonella \
        --database {SALMONELLA_PANGENOME} -di -t {threads}
        """

rule run_pseudofinder_ncbi:
    input:
        gff = rules.annotate_bakta.output.gff,
        protein = f"{OUTPUT_DIR}/raw_data/{{accession}}_protein.faa"
    output:
        gff = f"{OUTPUT_DIR}/{{accession}}_ncbi_pseudos.gff"
    conda:
        "/home/phil/envs/pseudofinder.yaml"
    threads: 8
    shell:
        """
        python ~/programs/pseudofinder/pseudofinder.py annotate -g {input.gff} \
        --outprefix {OUTPUT_DIR}/{wildcards.accession}_ncbi \
        --database {input.protein} -di -t {threads}
        """
<|MERGE_RESOLUTION|>--- conflicted
+++ resolved
@@ -33,11 +33,7 @@
     input:
         fasta = f"{OUTPUT_DIR}/raw_data/{{accession}}.fasta"
     output:
-<<<<<<< HEAD
-        gff = "bakta_output/{accession}/{accession}.gff3"
-=======
         gff = f"{OUTPUT_DIR}/bakta_output/{{accession}}/{{accession}}.gbff"
->>>>>>> 9ba72403
     conda:
         "/home/phil/envs/bakta.yaml"
     threads: 32
